--- conflicted
+++ resolved
@@ -1,10 +1,10 @@
-import json
+import tensorflow as tf
 import logging
-
 import numpy as np
-import tensorflow as tf
 
 import utils
+import json
+
 from models.resnet_common import ResNet50
 
 logger = logging.getLogger('ResNetBaseline')
@@ -81,16 +81,11 @@
         yc_pred = self.cc(tf.cast(x_train, tf.dtypes.float32))
         yc_val_pred = self.cc(tf.cast(x_val, tf.dtypes.float32))
 
-<<<<<<< HEAD
-        single_classifier_error = utils.get_error(y_test, yh_s)
-        logger.info('Single Classifier Error: ' + str(single_classifier_error))
-=======
         adam_fine = tf.keras.optimizers.Adam(lr=p['lr_fine'], decay=p['lr_decay_fine'])
         self.fc.compile(optimizer=adam_fine,
                         loss='categorical_crossentropy',
                         metrics=['accuracy'])
         index = p['initial_epoch']
->>>>>>> 18e44145
 
         while index < p['stop']:
             self.fc.fit([feature_map_att, yc_pred], y_train,
@@ -151,14 +146,7 @@
     def build_cc_fc(self):
         model_1, model_2 = ResNet50(include_top=False, weights='imagenet',
                                     input_tensor=None, input_shape=self.input_shape,
-<<<<<<< HEAD
-                                    pooling=None, classes=1000
-                                    )
-        print(model_1.summary())
-        print(model_2.summary())
-=======
                                     pooling=None, classes=1000)
->>>>>>> 18e44145
 
         # Define CC Prediction Block
         cc_flat = tf.keras.layers.Flatten()(model_1.output)
