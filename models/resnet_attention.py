--- conflicted
+++ resolved
@@ -401,12 +401,8 @@
         return yh_s, ych_s
 
     def find_mismatch_error(self, fine_pred, coarse_pred, fine2coarse):
-<<<<<<< HEAD
         # Convert fine pred to coarse pred
-        coarse_pred_from_fine = np.dot(fine_pred, fine2coarse)
-=======
         coarse_pred_from_fine = tf.linalg.matmul(fine_pred, fine2coarse)
->>>>>>> 354e68ba
         n_pred = coarse_pred.shape[0]
         # Convert probabilities to labels
         c_l = np.argmax(coarse_pred, axis=1)
