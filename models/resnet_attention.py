--- conflicted
+++ resolved
@@ -43,19 +43,10 @@
         self.training_params = {
             'batch_size': 64,
             'initial_epoch': 0,
-<<<<<<< HEAD
-            'lr_coarse': 0.001,
-            'lr_decay_coarse': 1e-5,
-            'lr_fine': 0.0001,
-            'lr_decay_fine': 1e-6,
-            'step': 1,  # Save weights every this amount of epochs
-            'stop': 1
-=======
             'lr_coarse':3e-5,
             'lr_fine': 1e-5,
             'step': 5,  # Save weights every this amount of epochs
             'stop': 500
->>>>>>> 048286b1
         }
 
         self.prediction_params = {
@@ -64,12 +55,8 @@
 
     def train(self, training_data, validation_data, fine2coarse):
         x_train, y_train = training_data
-<<<<<<< HEAD
         x_train, y_train = x_train, y_train
         yc_train = tf.linalg.matmul(y_train, fine2coarse)
-=======
-        yc_train = tf.tensordot(y_train, fine2coarse, 1)
->>>>>>> 048286b1
 
         x_val, y_val = validation_data
         x_val, y_val = x_val, y_val
