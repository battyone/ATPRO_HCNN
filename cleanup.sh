--- conflicted
+++ resolved
@@ -1,7 +1,3 @@
-<<<<<<< HEAD
-#!/usr/bin/env bash
-=======
->>>>>>> 02ba02f7
 rm -rf saved_models
 rm -rf logs
 rm -rf results
