--- conflicted
+++ resolved
@@ -35,11 +35,7 @@
     return (X_train, y_train), (X_val, y_val)
 
 
-<<<<<<< HEAD
-def preprocess_dataset(x, y, y_c, x_test, y_test, y_test_c, activate_zca=False):
-=======
-def preprocess_dataset(x, y, x_test, y_test, whitening=False):
->>>>>>> e710b1cc
+def preprocess_dataset(x, y, y_c, x_test, y_test, y_test_c, whitening=False):
     # One-hot
     logger.debug(f'One hot: shape of y before: {y.shape}')
     y = one_hot(y)
@@ -48,25 +44,15 @@
     y_test = one_hot(y_test)
     logger.debug(f'One hot: shape of y_test after: {y_test.shape}')
 
-<<<<<<< HEAD
     logger.debug(f'One hot: shape of y_c before: {y_c.shape}')
     y_c = one_hot(y_c)
     logger.debug(f'One hot: shape of y_c after: {y_c.shape}')
     logger.debug(f'One hot: shape of y_test_c before: {y_test_c.shape}')
     y_test_c = one_hot(y_test_c)
     logger.debug(f'One hot: shape of y_test_c after: {y_test_c.shape}')
-=======
+
     # ZCA whitening
     if whitening:
-        logger.info("ZCA whitening")
-        time1 = time.time()
-        x, x_test = zca(x, x_test)
-        time2 = time.time()
-        logger.info(f'Time Elapsed - ZCA Whitening: {time2 - time1}')
->>>>>>> e710b1cc
-
-    # ZCA whitening
-    if activate_zca:
         logger.info("ZCA whitening")
         time1 = time.time()
         x, x_test = zca(x, x_test)
